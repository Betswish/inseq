# Poetry pyproject.toml: https://python-poetry.org/docs/pyproject/
[build-system]
requires = ["poetry_core>=1.2.0"]
build-backend = "poetry.core.masonry.api"

[tool.poetry]
name = "inseq"
version = "0.3.2"
description = "Interpretability for Sequence Generation Models 🔍"
readme = "README.md"
authors = ["The Inseq Team"]
maintainers = ["gsarti <gabriele.sarti996@gmail.com>"]
license = "Apache Software License 2.0"
repository = "https://github.com/inseq-team/inseq"
homepage = "https://github.com/inseq-team/inseq"

# Keywords description https://python-poetry.org/docs/pyproject/#keywords
keywords = ["seq2seq", "transformers", "natural language processing", "XAI", "explainable ai", "interpretability"]

# Pypi classifiers: https://pypi.org/classifiers/
classifiers = [  #! Update me
  "Development Status :: 3 - Alpha",
  "Environment :: Console",
  "Environment :: GPU",
  "Environment :: GPU :: NVIDIA CUDA",
  "Environment :: GPU :: NVIDIA CUDA :: 11.3",
  "Framework :: Jupyter",
  "Framework :: Sphinx",
  "Intended Audience :: Science/Research",
  "Operating System :: OS Independent",
  "Topic :: Scientific/Engineering :: Artificial Intelligence",
  "Topic :: Scientific/Engineering :: Visualization",
  "License :: OSI Approved :: Apache Software License",
  "Programming Language :: Python",
  "Programming Language :: Python :: 3",
  "Programming Language :: Python :: 3.8",
  "Programming Language :: Python :: 3.9",
<<<<<<< HEAD
  "Programming Language :: Python :: 3.10"
=======
  "Programming Language :: Python :: 3.10",
  "Programming Language :: Python :: 3.11"

>>>>>>> 9e88a9eb
]

[tool.poetry.scripts]
# Entry points for the package https://python-poetry.org/docs/pyproject/#scripts
"inseq" = "inseq.commands.cli:main"

[tool.poetry.dependencies]
python = ">=3.8.1,<3.12"

rich = "^10.13.0"
transformers =  { version = "^4.22.0", extras = ["sentencepiece", "tokenizers", "torch"] }
protobuf = "^3.20.2"
captum = "^0.5.0"
numpy = "^1.22.4"
torchtyping = "^0.1.4"
json-tricks = "^3.15.5"
<<<<<<< HEAD
torch = "~1.12.1"
=======
torch = "^1.13.1"
>>>>>>> 9e88a9eb
scipy = "^1.8.1"
matplotlib = "^3.5.2"
tqdm = "^4.64.0"
poethepoet = "^0.13.1"

ipykernel = { extras = ["notebook"], version = "^6.19.2", optional = true }
ipywidgets = { extras = ["notebook"], version = "^8.0.0rc2", optional = true }
joblib = { extras = ["sklearn"], version = "^1.2.0", optional = true }
scikit-learn = { extras = ["sklearn"], version = "^1.1.1", optional = true }
datasets = { extras = ["datasets"], version = "^2.3.2", optional = true }

[tool.poetry.group.docs]
optional = true

[tool.poetry.group.docs.dependencies]
recommonmark = "^0.7.1"
sphinx = "^5.3.0"
sphinxemoji = "^0.2.0"
sphinxext-opengraph = "^0.4.2"
sphinx-copybutton = "^0.4.0"
sphinx-gitstamp = "^0.3.2"
sphinx-markdown-tables = "^0.0.17"
sphinx-rtd-theme = "^1.0.0"

[tool.poetry.group.lint]
optional = true

[tool.poetry.group.lint.dependencies]
bandit = "^1.7.4"
safety = "^2.2.0"
black = "^22.6.0"
darglint = "^1.8.1"
flake8 = "^6.0.0"
isort = {extras = ["colors"], version = "^5.10.1"}
pre-commit = "^2.19.0"
pylint = "^2.15.7"
pyupgrade = "^2.34.0"
pytest = "^7.2.0"
pytest-cov = "^4.0.0"

[tool.poetry.extras]
sklearn = ["scikit-learn", "joblib"]
datasets = ["datasets"]
notebook = ["ipykernel", "ipywidgets"]

[tool.poe.tasks]
upgrade-pip = "python -m pip install --upgrade pip"
<<<<<<< HEAD
torch-cpu = "python -m pip install torch==1.12.1+cpu -f https://download.pytorch.org/whl/torch_stable.html"
=======
torch-cpu = "python -m pip install torch==1.13.1+cpu -f https://download.pytorch.org/whl/torch_stable.html"
>>>>>>> 9e88a9eb
torch-cuda11 = "python -m pip install torch --extra-index-url https://download.pytorch.org/whl/cu116"

[tool.black]
# https://github.com/psf/black
target-version = ["py38"]
line-length = 119
color = true

exclude = '''
/(
    \.git
    | \.hg
    | \.mypy_cache
    | \.tox
    | \.venv
    | _build
    | buck-out
    | build
    | dist
    | env
    | venv
)/
'''

[tool.isort]
# https://github.com/timothycrosley/isort/
py_version = 38
line_length = 119

known_typing = ["typing", "types", "typing_extensions", "mypy", "mypy_extensions"]
sections = ["FUTURE", "TYPING", "STDLIB", "THIRDPARTY", "FIRSTPARTY", "LOCALFOLDER"]
include_trailing_comma = true
profile = "black"
multi_line_output = 3
indent = 4
color_output = true
lines_after_imports = 2
use_parentheses = true
known_first_party = "inseq"
force_grid_wrap = 0
ensure_newline_before_comments = true

[tool.mypy]
# https://mypy.readthedocs.io/en/latest/config_file.html#using-a-pyproject-toml-file
python_version = 3.8
pretty = true
show_traceback = true
color_output = true

allow_redefinition = false
check_untyped_defs = true
disallow_any_generics = true
disallow_incomplete_defs = true
ignore_missing_imports = true
implicit_reexport = false
no_implicit_optional = true
show_column_numbers = true
show_error_codes = true
show_error_context = true
strict_equality = true
strict_optional = true
warn_no_return = true
warn_redundant_casts = true
warn_return_any = true
warn_unreachable = true
warn_unused_configs = true
warn_unused_ignores = true


[tool.pytest.ini_options]
# https://docs.pytest.org/en/6.2.x/customize.html#pyproject-toml
# Directories that are not visited by pytest collector:
testpaths = "tests"
python_files = "test_*.py"
norecursedirs =["hooks", "*.egg", ".eggs", "dist", "build", "docs", ".tox", ".git", "__pycache__"]
doctest_optionflags = ["NUMBER", "NORMALIZE_WHITESPACE", "IGNORE_EXCEPTION_DETAIL"]

markers = [
  "slow",
  "require_cuda_gpu"
]

# Extra options:
addopts = [
  "--strict-markers",
  "--tb=short",
  "--doctest-modules",
  "--doctest-continue-on-failure",
  "--disable-pytest-warnings",
  "--color=yes"
]<|MERGE_RESOLUTION|>--- conflicted
+++ resolved
@@ -35,13 +35,9 @@
   "Programming Language :: Python :: 3",
   "Programming Language :: Python :: 3.8",
   "Programming Language :: Python :: 3.9",
-<<<<<<< HEAD
-  "Programming Language :: Python :: 3.10"
-=======
   "Programming Language :: Python :: 3.10",
   "Programming Language :: Python :: 3.11"
 
->>>>>>> 9e88a9eb
 ]
 
 [tool.poetry.scripts]
@@ -58,11 +54,7 @@
 numpy = "^1.22.4"
 torchtyping = "^0.1.4"
 json-tricks = "^3.15.5"
-<<<<<<< HEAD
-torch = "~1.12.1"
-=======
 torch = "^1.13.1"
->>>>>>> 9e88a9eb
 scipy = "^1.8.1"
 matplotlib = "^3.5.2"
 tqdm = "^4.64.0"
@@ -110,11 +102,7 @@
 
 [tool.poe.tasks]
 upgrade-pip = "python -m pip install --upgrade pip"
-<<<<<<< HEAD
-torch-cpu = "python -m pip install torch==1.12.1+cpu -f https://download.pytorch.org/whl/torch_stable.html"
-=======
 torch-cpu = "python -m pip install torch==1.13.1+cpu -f https://download.pytorch.org/whl/torch_stable.html"
->>>>>>> 9e88a9eb
 torch-cuda11 = "python -m pip install torch --extra-index-url https://download.pytorch.org/whl/cu116"
 
 [tool.black]
